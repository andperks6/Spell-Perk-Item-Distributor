--- conflicted
+++ resolved
@@ -40,39 +40,10 @@
 
 struct Traits
 {
-<<<<<<< HEAD
-	Form* form{ nullptr };
-	IdxOrCount idxOrCount{ 1 };
-	StringFilters stringFilters{};
-	FormFilters formFilters{};
-	LevelFilters levelFilters{};
-	Traits traits{};
-	Chance chance{ 100 };
-	NPCCount npcCount{ 0 };
-
-	bool operator<(const FormData& a_rhs) const
-	{
-		if constexpr (std::is_same_v<RE::BGSKeyword, Form>) {
-			return KeywordDependencySorter::sort(form, a_rhs.form);
-		} else {
-			return true;
-		}
-	}
-
-	bool operator==(const FormData& a_rhs) const
-	{
-		if (!form || !a_rhs.form) {
-			return false;
-		} else {
-			return form->GetFormID() == a_rhs.form->GetFormID();
-		}
-	}
-=======
 	std::optional<RE::SEX> sex{};
 	std::optional<bool> unique{};
 	std::optional<bool> summonable{};
 	std::optional<bool> child{};
->>>>>>> e5d4b89d
 };
 
 using IdxOrCount = std::int32_t;
