#pragma once

#include "FormData.h"
#include "LookupNPC.h"
#include "PCLevelMultManager.h"

namespace Distribute
{
	namespace detail
	{
		template <class Form>
		bool passed_filters(
			const NPCData&            a_npcData,
			const PCLevelMult::Input& a_input,
			const Forms::Data<Form>&  a_formData)
		{
			const auto pcLevelMultManager = PCLevelMult::Manager::GetSingleton();

			const auto hasLevelFilters = a_formData.filters.HasLevelFilters();
			const auto distributedFormID = a_formData.form->GetFormID();
			const auto index = a_formData.index;

			if (hasLevelFilters && pcLevelMultManager->FindRejectedEntry(a_input, distributedFormID, index)) {
				return false;
			}

			auto result = a_formData.filters.PassedFilters(a_npcData);

			if (result != Filter::Result::kPass) {
				if (hasLevelFilters && result == Filter::Result::kFailRNG) {
					pcLevelMultManager->InsertRejectedEntry(a_input, distributedFormID, index);
				}
				return false;
			}

			return true;
		}

		template <class Form>
		bool passed_filters(
			const NPCData&           a_npcData,
			const Forms::Data<Form>& a_formData)
		{
			return a_formData.filters.PassedFilters(a_npcData) == Filter::Result::kPass;
		}

		template <class Form>
		bool has_form(RE::TESNPC* a_npc, Form* a_form)
		{
			if constexpr (std::is_same_v<RE::TESFaction, Form>) {
				return a_npc->IsInFaction(a_form);
			} else if constexpr (std::is_same_v<RE::BGSPerk, Form>) {
				return a_npc->GetPerkIndex(a_form).has_value();
			} else if constexpr (std::is_same_v<RE::SpellItem, Form> || std::is_same_v<RE::TESShout, Form> || std::is_same_v<RE::TESLevSpell, Form>) {
				const auto actorEffects = a_npc->GetSpellList();
				return actorEffects && actorEffects->GetIndex(a_form).has_value();
			} else if constexpr (std::is_same_v<RE::TESForm, Form>) {
				if (a_form->Is(RE::TESPackage::FORMTYPE)) {
					auto  package = a_form->As<RE::TESPackage>();
					auto& packageList = a_npc->aiPackages.packages;
					return std::ranges::find(packageList, package) != packageList.end();
				} else {
					return false;
				}
			} else {
				return false;
			}
		}

		void add_item(RE::Actor* a_actor, RE::TESBoundObject* a_item, std::uint32_t a_itemCount);
	}

#pragma region Packages, Death Items
	// old method (distributing one by one)
	// for now, only packages/death items use this
	template <class Form>
	void for_each_form(
		const NPCData&                           a_npcData,
		Forms::DataVec<Form>&                    forms,
		const PCLevelMult::Input&                a_input,
		std::function<bool(Form*, IndexOrCount)> a_callback,
		std::set<RE::TESForm*>*                  accumulatedForms = nullptr)
	{
		for (auto& formData : forms) {
			if (!a_npcData.HasMutuallyExclusiveForm(formData.form) && detail::passed_filters(a_npcData, a_input, formData)) {
				if (accumulatedForms) {
					accumulatedForms->insert(formData.form);
				}
				a_callback(formData.form, formData.idxOrCount);
				++formData.npcCount;
			}
		}
	}
#pragma endregion

#pragma region Outfits, Sleep Outfits, Skins
	template <class Form>
	void for_each_form(
		const NPCData&             a_npcData,
		Forms::DataVec<Form>&      forms,
		const PCLevelMult::Input&  a_input,
		std::function<bool(Form*)> a_callback,
		std::set<RE::TESForm*>*    accumulatedForms = nullptr)
	{
		for (auto& formData : forms) {  // Vector is reversed in FinishLookupForms
			if (!a_npcData.HasMutuallyExclusiveForm(formData.form) && detail::passed_filters(a_npcData, a_input, formData) && a_callback(formData.form)) {
				if (accumulatedForms) {
					accumulatedForms->insert(formData.form);
				}
				++formData.npcCount;
				break;
			}
		}
	}
#pragma endregion

	// TODO: Is this unused?
	// outfits/sleep outfits
	template <class Form>
	void for_each_form(
		const NPCData&               a_npcData,
		Forms::Distributables<Form>& a_distributables,
		std::function<bool(Form*)>   a_callback,
		std::set<RE::TESForm*>*      accumulatedForms = nullptr)
	{
		auto& vec = a_distributables.GetForms(false);

		for (auto& formData : vec) {  // Vector is reversed in FinishLookupForms
			if (!a_npcData.HasMutuallyExclusiveForm(formData.form) && detail::passed_filters(a_npcData, formData) && a_callback(formData.form)) {
				if (accumulatedForms) {
					accumulatedForms->insert(formData.form);
				}
				++formData.npcCount;
				break;
			}
		}
	}

#pragma region Items
	// countable items
	template <class Form>
	void for_each_form(
<<<<<<< HEAD
		const NPCData&                                     a_npcData,
		Forms::DataVec<Form>&                              forms,
		const PCLevelMult::Input&                          a_input,
		std::function<bool(std::map<Form*, Count>&, bool)> a_callback,
		std::set<RE::TESForm*>*                            accumulatedForms = nullptr)
=======
		const NPCData&                                    a_npcData,
		Forms::Distributables<Form>&                      a_distributables,
		const PCLevelMult::Input&                         a_input,
		std::function<bool(std::map<Form*, IdxOrCount>&)> a_callback)
>>>>>>> f7fffe26
	{
		std::map<Form*, Count> collectedForms{};
		bool                   hasLeveledItems = false;

<<<<<<< HEAD
		for (auto& formData : forms) {
			if (!a_npcData.HasMutuallyExclusiveForm(formData.form) && detail::passed_filters(a_npcData, a_input, formData)) {
				if (formData.form->Is(RE::FormType::LeveledItem)) {
					hasLeveledItems = true;
				}
				collectedForms.emplace(formData.form, std::get<RandomCount>(formData.idxOrCount).GetRandom());
=======
		std::map<Form*, IdxOrCount> collectedForms{};

		for (auto& formData : vec) {
			if (detail::passed_filters(a_npcData, a_input, formData)) {
				if (auto leveledItem = formData.form->As<RE::TESLevItem>()) {
					auto                                level = a_npcData.GetLevel();
					RE::BSScrapArray<RE::CALCED_OBJECT> calcedObjects{};

					leveledItem->CalculateCurrentFormList(level, formData.idxOrCount, calcedObjects, 0, true);
					for (auto& calcObj : calcedObjects) {
						collectedForms[static_cast<RE::TESBoundObject*>(calcObj.form)] += calcObj.count;
					}
				} else {
					collectedForms[formData.form] += formData.idxOrCount;
				}
>>>>>>> f7fffe26
				++formData.npcCount;
			}
		}

		if (!collectedForms.empty()) {
<<<<<<< HEAD
			if (accumulatedForms) {
				std::ranges::copy(collectedForms | std::views::keys, std::inserter(*accumulatedForms, accumulatedForms->end()));
			}
			a_callback(collectedForms, hasLeveledItems);
=======
			a_callback(collectedForms);
>>>>>>> f7fffe26
		}
	}
#pragma endregion

#pragma region Spells, Perks, Shouts, Keywords
	// spells, perks, shouts, keywords
	// forms that can be added to
	template <class Form>
	void for_each_form(
		NPCData&                                       a_npcData,
		Forms::DataVec<Form>&                          forms,
		const PCLevelMult::Input&                      a_input,
		std::function<void(const std::vector<Form*>&)> a_callback,
		std::set<RE::TESForm*>*                        accumulatedForms = nullptr)
	{
		const auto npc = a_npcData.GetNPC();

		std::vector<Form*> collectedForms{};
		Set<RE::FormID>    collectedFormIDs{};
		Set<RE::FormID>    collectedLeveledFormIDs{};

		collectedForms.reserve(forms.size());
		collectedFormIDs.reserve(forms.size());
		collectedLeveledFormIDs.reserve(forms.size());

		for (auto& formData : forms) {
			auto form = formData.form;
			auto formID = form->GetFormID();
			if (collectedFormIDs.contains(formID)) {
				continue;
			}
			if constexpr (std::is_same_v<RE::BGSKeyword, Form>) {
				if (!a_npcData.HasMutuallyExclusiveForm(form) && detail::passed_filters(a_npcData, a_input, formData) && a_npcData.InsertKeyword(form->GetFormEditorID())) {
					collectedForms.emplace_back(form);
					collectedFormIDs.emplace(formID);
					if (formData.filters.HasLevelFilters()) {
						collectedLeveledFormIDs.emplace(formID);
					}
					++formData.npcCount;
				}
			} else {
				if (!a_npcData.HasMutuallyExclusiveForm(form) && detail::passed_filters(a_npcData, a_input, formData) && !detail::has_form(npc, form) && collectedFormIDs.emplace(formID).second) {
					collectedForms.emplace_back(form);
					if (formData.filters.HasLevelFilters()) {
						collectedLeveledFormIDs.emplace(formID);
					}
					++formData.npcCount;
				}
			}
		}

		if (!collectedForms.empty()) {
			if (accumulatedForms) {
				accumulatedForms->insert(collectedForms.begin(), collectedForms.end());
			}
			a_callback(collectedForms);
			if (!collectedLeveledFormIDs.empty()) {
				PCLevelMult::Manager::GetSingleton()->InsertDistributedEntry(a_input, Form::FORMTYPE, collectedLeveledFormIDs);
			}
		}
	}
#pragma endregion

	void Distribute(NPCData& a_npcData, const PCLevelMult::Input& a_input);
<<<<<<< HEAD
	void DistributeItemOutfits(NPCData& a_npcData, const PCLevelMult::Input& a_input);

	void Distribute(NPCData& a_npcData, bool a_onlyLeveledEntries, bool a_noItemOutfits = false);

=======
	void Distribute(NPCData& a_npcData, bool a_onlyLeveledEntries);
>>>>>>> f7fffe26
}<|MERGE_RESOLUTION|>--- conflicted
+++ resolved
@@ -140,59 +140,41 @@
 	// countable items
 	template <class Form>
 	void for_each_form(
-<<<<<<< HEAD
-		const NPCData&                                     a_npcData,
-		Forms::DataVec<Form>&                              forms,
-		const PCLevelMult::Input&                          a_input,
-		std::function<bool(std::map<Form*, Count>&, bool)> a_callback,
-		std::set<RE::TESForm*>*                            accumulatedForms = nullptr)
-=======
-		const NPCData&                                    a_npcData,
-		Forms::Distributables<Form>&                      a_distributables,
-		const PCLevelMult::Input&                         a_input,
-		std::function<bool(std::map<Form*, IdxOrCount>&)> a_callback)
->>>>>>> f7fffe26
+		const NPCData&                               a_npcData,
+		Forms::DataVec<Form>&                        forms,
+		const PCLevelMult::Input&                    a_input,
+		std::function<bool(std::map<Form*, Count>&)> a_callback,
+		std::set<RE::TESForm*>*                      accumulatedForms = nullptr)
 	{
 		std::map<Form*, Count> collectedForms{};
-		bool                   hasLeveledItems = false;
-
-<<<<<<< HEAD
+
 		for (auto& formData : forms) {
 			if (!a_npcData.HasMutuallyExclusiveForm(formData.form) && detail::passed_filters(a_npcData, a_input, formData)) {
-				if (formData.form->Is(RE::FormType::LeveledItem)) {
-					hasLeveledItems = true;
-				}
-				collectedForms.emplace(formData.form, std::get<RandomCount>(formData.idxOrCount).GetRandom());
-=======
-		std::map<Form*, IdxOrCount> collectedForms{};
-
-		for (auto& formData : vec) {
-			if (detail::passed_filters(a_npcData, a_input, formData)) {
-				if (auto leveledItem = formData.form->As<RE::TESLevItem>()) {
+				// TODO: Safe guard getting RandomCount and if for any reason there is a PackageIndex, default it to count = 1
+				auto count = std::get<RandomCount>(formData.idxOrCount).GetRandom(); 
+				if (auto leveledItem = formData.form->As<RE::TESLevItem>())
+				{
 					auto                                level = a_npcData.GetLevel();
 					RE::BSScrapArray<RE::CALCED_OBJECT> calcedObjects{};
 
-					leveledItem->CalculateCurrentFormList(level, formData.idxOrCount, calcedObjects, 0, true);
+					leveledItem->CalculateCurrentFormList(level, count, calcedObjects, 0, true);
 					for (auto& calcObj : calcedObjects) {
 						collectedForms[static_cast<RE::TESBoundObject*>(calcObj.form)] += calcObj.count;
 					}
-				} else {
-					collectedForms[formData.form] += formData.idxOrCount;
-				}
->>>>>>> f7fffe26
+				}
+				else
+				{
+					collectedForms[formData.form] += count;
+				}
 				++formData.npcCount;
 			}
 		}
 
 		if (!collectedForms.empty()) {
-<<<<<<< HEAD
 			if (accumulatedForms) {
 				std::ranges::copy(collectedForms | std::views::keys, std::inserter(*accumulatedForms, accumulatedForms->end()));
 			}
-			a_callback(collectedForms, hasLeveledItems);
-=======
 			a_callback(collectedForms);
->>>>>>> f7fffe26
 		}
 	}
 #pragma endregion
@@ -257,12 +239,5 @@
 #pragma endregion
 
 	void Distribute(NPCData& a_npcData, const PCLevelMult::Input& a_input);
-<<<<<<< HEAD
-	void DistributeItemOutfits(NPCData& a_npcData, const PCLevelMult::Input& a_input);
-
-	void Distribute(NPCData& a_npcData, bool a_onlyLeveledEntries, bool a_noItemOutfits = false);
-
-=======
 	void Distribute(NPCData& a_npcData, bool a_onlyLeveledEntries);
->>>>>>> f7fffe26
 }