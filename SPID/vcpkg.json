--- conflicted
+++ resolved
@@ -1,10 +1,6 @@
 {
   "name": "spid",
-<<<<<<< HEAD
-  "version-string": "7.1.1",
-=======
   "version-string": "7.1.2",
->>>>>>> 4a1b1f53
   "description": "Spell Perk Item Distributor",
   "homepage": "https://github.com/powerof3/Spell-Perk-Item-Distributor",
   "license": "MIT",
