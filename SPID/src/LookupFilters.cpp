--- conflicted
+++ resolved
@@ -114,15 +114,9 @@
 
 	Result Data::passed_secondary_filters(const NPCData& a_npcData) const
 	{
-<<<<<<< HEAD
-
-		// Atcor Level
+		// Actor Level
 		auto& [actorMin, actorMax] = std::get<0>(level);
-		const auto actorLevel = a_npc->GetLevel();
-=======
-		auto& [actorMin, actorMax] = level.first;
 		const auto actorLevel = a_npcData.GetLevel();
->>>>>>> be40f5f9
 
 		if (actorMin < UINT16_MAX && actorMax < UINT16_MAX) {
 			if (actorLevel < actorMin || actorLevel > actorMax) {
@@ -134,14 +128,10 @@
 			return Result::kFail;
 		}
 
-<<<<<<< HEAD
+		const auto npc = a_npcData.GetNPC();
+    
 		// Skill Level
 		for (auto& [skillType, skill] : std::get<1>(level)) {
-=======
-		const auto npc = a_npcData.GetNPC();
-
-		for (auto& [skillType, skill] : level.second) {
->>>>>>> be40f5f9
 			auto& [skillMin, skillMax] = skill;
 
 			const auto skillLevel = npc->playerSkills.values[skillType];
@@ -157,7 +147,6 @@
 			}
 		}
 
-<<<<<<< HEAD
 		// Skill Weight
 		for (auto& [skillType, skill] : std::get<2>(level)) {
 			auto& [skillMin, skillMax] = skill;
@@ -236,10 +225,7 @@
 			}
 		}
 
-		if (traits.sex && a_npc->GetSex() != *traits.sex) {
-=======
 		if (traits.sex && a_npcData.GetSex() != *traits.sex) {
->>>>>>> be40f5f9
 			return Result::kFail;
 		}
 		if (traits.unique && a_npcData.IsUnique() != *traits.unique) {
