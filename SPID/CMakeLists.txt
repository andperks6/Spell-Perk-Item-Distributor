--- conflicted
+++ resolved
@@ -1,10 +1,6 @@
 cmake_minimum_required(VERSION 3.20)
 set(NAME "po3_SpellPerkItemDistributor" CACHE STRING "")
-<<<<<<< HEAD
-set(VERSION 7.1.1 CACHE STRING "")
-=======
 set(VERSION 7.1.2 CACHE STRING "")
->>>>>>> 4a1b1f53
 set(AE_VERSION 1)
 set(VR_VERSION 1)
 
